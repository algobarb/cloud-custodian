--- conflicted
+++ resolved
@@ -519,23 +519,51 @@
         return results
 
 
-<<<<<<< HEAD
-@WorkspacesWeb.filter_registry.register('user-access-logging-settings')
-class UserAccessLoggingSettingsFilter(ValueFilter):
-    """
-    Filters workspaces secured browsers based on their user access loggging settings.
-=======
 @WorkspacesWeb.filter_registry.register('user-settings')
 class UserSettingsFilter(ValueFilter):
     """
     Filters workspaces secured browsers based on their user settings.
->>>>>>> 4ad11213
     :example:
 
     .. code-block:: yaml
 
             policies:
-<<<<<<< HEAD
+              - name: user-settings-match
+                resource: workspaces-web
+                filters:
+                  - type: user-settings
+                    key: copyAllowed
+                    value: Disabled
+    """
+
+    schema = type_schema('user-settings', rinherit=ValueFilter.schema)
+    schema_alias = False
+    permissions = ('workspaces-web:GetUserSettings',)
+    policy_annotation = "c7n:UserSettings"
+
+    def process(self, resources, event=None):
+        client = local_session(self.manager.session_factory).client('workspaces-web')
+        for r in resources:
+            if (self.policy_annotation not in r) and ('userSettingsArn' in r):
+                r[self.policy_annotation] = self.manager.retry(
+                    client.get_user_settings,
+                    userSettingsArn=r['userSettingsArn']).get(
+                        'userSettings', {})
+        return super().process(resources, event)
+
+    def __call__(self, r):
+        return super().__call__(r.get(self.policy_annotation, {}))
+
+
+@WorkspacesWeb.filter_registry.register('user-access-logging')
+class UserAccessLoggingSettingsFilter(ValueFilter):
+    """
+    Filters workspaces secured browsers based on their user access logging settings.
+    :example:
+
+    .. code-block:: yaml
+
+            policies:
               - name: user-access-logging-settings-match
                 resource: workspaces-web
                 filters:
@@ -544,45 +572,21 @@
                     value: present
     """
 
-    schema = type_schema('user-access-logging-settings', rinherit=ValueFilter.schema)
+    schema = type_schema('user-access-logging', rinherit=ValueFilter.schema)
     schema_alias = False
     permissions = ('workspaces-web:GetUserAccessLoggingSettings',)
     policy_annotation = "c7n:UserAccessLoggingSettings"
-=======
-              - name: user-settings-match
-                resource: workspaces-web
-                filters:
-                  - type: user-settings
-                    key: copyAllowed
-                    value: Disabled
-    """
-
-    schema = type_schema('user-settings', rinherit=ValueFilter.schema)
-    schema_alias = False
-    permissions = ('workspaces-web:GetUserSettings',)
-    policy_annotation = "c7n:UserSettings"
->>>>>>> 4ad11213
 
     def process(self, resources, event=None):
         client = local_session(self.manager.session_factory).client('workspaces-web')
-        results = []
-        for r in resources:
-<<<<<<< HEAD
+        for r in resources:
             if (self.policy_annotation not in r) and (
                 'userAccessLoggingSettingsArn' in r):
                 r[self.policy_annotation] = self.manager.retry(
                     client.get_user_access_logging_settings,
                     userAccessLoggingSettingsArn=r['userAccessLoggingSettingsArn']).get(
                         'userAccessLoggingSettings', {})
-=======
-            if (self.policy_annotation not in r) and ('userSettingsArn' in r):
-                r[self.policy_annotation] = self.manager.retry(
-                    client.get_user_settings,
-                    userSettingsArn=r['userSettingsArn']).get(
-                        'userSettings', {})
->>>>>>> 4ad11213
-            results.append(r)
-        return super().process(results, event)
+        return super().process(resources, event)
 
     def __call__(self, r):
         return super().__call__(r.get(self.policy_annotation, {}))
