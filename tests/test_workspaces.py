--- conflicted
+++ resolved
@@ -484,7 +484,6 @@
 
         self.assertEqual(len(resources), 1)
 
-<<<<<<< HEAD
     def test_workspaces_web_subnet(self):
         session_factory = self.replay_flight_data("test_workspaces_web_subnet")
         p = self.load_policy(
@@ -505,7 +504,6 @@
 
         self.assertEqual(len(resources), 1)
 
-=======
     def test_workspaces_web_user_settings(self):
         session_factory = self.replay_flight_data('test_workspaces_web_user_settings')
         p = self.load_policy(
@@ -557,7 +555,6 @@
         resources = p.run()
         self.assertEqual(len(resources), 0)
 
->>>>>>> 8fbca993
 
 class TestWorkspacesBundleDelete(BaseTest):
 
